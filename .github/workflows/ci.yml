--- conflicted
+++ resolved
@@ -31,10 +31,7 @@
       - run: |
           echo "NO_COVERAGE_RUN=$(if [ -z "$(npx nx print-affected --select=projects)" ]; then echo "true"; else echo "false";fi)" >> $GITHUB_ENV
       - uses: actions/upload-artifact@v2
-<<<<<<< HEAD
-=======
         if: env.NO_COVERAGE_RUN != 'true'
->>>>>>> 1436056f
         with:
           name: coverage
           path: ./coverage
